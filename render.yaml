services:
  - type: web
    name: mart-az-frontend
    env: node
    buildCommand: cd frontend && npm install && npm run render-build
    startCommand: cd frontend && npm start
    envVars:
      - key: NODE_ENV
        value: production
    healthCheckPath: /

  - type: web
    name: mart-az-backend
    env: node
    buildCommand: cd backend && npm install
    startCommand: cd backend && npm start
    envVars:
      - key: NODE_ENV
        value: production
      - key: DB_HOST
        value: dpg-cvcsk38gph6c739d97cg-a
      - key: DB_PORT
        value: 5432
      - key: DB_NAME
        value: martaz
      - key: DB_USERNAME
        value: martaz_user
      - key: DB_PASSWORD
        value: EbGHQceGDGNI94ddo08v3c6Ia4TGMtOK
<<<<<<< HEAD
      - key: PGSSLMODE
        value: no-verify
=======
>>>>>>> 34dd1b7c
      - key: JWT_SECRET
        value: mart-az-super-secret-key-for-production-2024
      - key: JWT_EXPIRES_IN
        value: 7d
      - key: CORS_ORIGIN
        value: https://mart-az-frontend.onrender.com
<<<<<<< HEAD
      - key: LOG_LEVEL
        value: debug
=======
>>>>>>> 34dd1b7c
    healthCheckPath: /api/health <|MERGE_RESOLUTION|>--- conflicted
+++ resolved
@@ -27,20 +27,14 @@
         value: martaz_user
       - key: DB_PASSWORD
         value: EbGHQceGDGNI94ddo08v3c6Ia4TGMtOK
-<<<<<<< HEAD
       - key: PGSSLMODE
         value: no-verify
-=======
->>>>>>> 34dd1b7c
       - key: JWT_SECRET
         value: mart-az-super-secret-key-for-production-2024
       - key: JWT_EXPIRES_IN
         value: 7d
       - key: CORS_ORIGIN
         value: https://mart-az-frontend.onrender.com
-<<<<<<< HEAD
       - key: LOG_LEVEL
         value: debug
-=======
->>>>>>> 34dd1b7c
     healthCheckPath: /api/health 